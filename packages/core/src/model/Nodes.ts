import { ChartNode } from './NodeBase.js';
import { NodeRegistration } from './NodeRegistration.js';
import { NodeImpl } from './NodeImpl.js';

import { userInputNode } from './nodes/UserInputNode.js';
export * from './nodes/UserInputNode.js';

import { textNode } from './nodes/TextNode.js';
export * from './nodes/TextNode.js';

import { chatNode } from './nodes/ChatNode.js';
export * from './nodes/ChatNode.js';

import { promptNode } from './nodes/PromptNode.js';
export * from './nodes/PromptNode.js';

import { extractRegexNode } from './nodes/ExtractRegexNode.js';
export * from './nodes/ExtractRegexNode.js';

import { codeNode } from './nodes/CodeNode.js';
export * from './nodes/CodeNode.js';

import { matchNode } from './nodes/MatchNode.js';
export * from './nodes/MatchNode.js';

import { ifNode } from './nodes/IfNode.js';
export * from './nodes/IfNode.js';

import { readDirectoryNode } from './nodes/ReadDirectoryNode.js';
export * from './nodes/ReadDirectoryNode.js';

import { readFileNode } from './nodes/ReadFileNode.js';
export * from './nodes/ReadFileNode.js';

import { ifElseNode } from './nodes/IfElseNode.js';
export * from './nodes/IfElseNode.js';

import { chunkNode } from './nodes/ChunkNode.js';
export * from './nodes/ChunkNode.js';

import { graphInputNode } from './nodes/GraphInputNode.js';
export * from './nodes/GraphInputNode.js';

import { graphOutputNode } from './nodes/GraphOutputNode.js';
export * from './nodes/GraphOutputNode.js';

import { subGraphNode } from './nodes/SubGraphNode.js';
export * from './nodes/SubGraphNode.js';

import { arrayNode } from './nodes/ArrayNode.js';
export * from './nodes/ArrayNode.js';

import { extractJsonNode } from './nodes/ExtractJsonNode.js';
export * from './nodes/ExtractJsonNode.js';

import { assemblePromptNode } from './nodes/AssemblePromptNode.js';
export * from './nodes/ExtractYamlNode.js';

import { loopControllerNode } from './nodes/LoopControllerNode.js';
export * from './nodes/AssemblePromptNode.js';

import { trimChatMessagesNode } from './nodes/TrimChatMessagesNode.js';
export * from './nodes/LoopControllerNode.js';

import { extractYamlNode } from './nodes/ExtractYamlNode.js';
export * from './nodes/TrimChatMessagesNode.js';

import { externalCallNode } from './nodes/ExternalCallNode.js';
export * from './nodes/ExternalCallNode.js';

import { extractObjectPathNode } from './nodes/ExtractObjectPathNode.js';
export * from './nodes/ExtractObjectPathNode.js';

import { raiseEventNode } from './nodes/RaiseEventNode.js';
export * from './nodes/RaiseEventNode.js';

import { contextNode } from './nodes/ContextNode.js';
export * from './nodes/ContextNode.js';

import { coalesceNode } from './nodes/CoalesceNode.js';
export * from './nodes/CoalesceNode.js';

import { passthroughNode } from './nodes/PassthroughNode.js';
export * from './nodes/PassthroughNode.js';

import { popNode } from './nodes/PopNode.js';
export * from './nodes/PopNode.js';

import { setGlobalNode } from './nodes/SetGlobalNode.js';
export * from './nodes/SetGlobalNode.js';

import { getGlobalNode } from './nodes/GetGlobalNode.js';
export * from './nodes/GetGlobalNode.js';

import { waitForEventNode } from './nodes/WaitForEventNode.js';
export * from './nodes/WaitForEventNode.js';

import { gptFunctionNode } from './nodes/GptFunctionNode.js';
export * from './nodes/GptFunctionNode.js';

import { toYamlNode } from './nodes/ToYamlNode.js';
export * from './nodes/ToYamlNode.js';

import { getEmbeddingNode } from './nodes/GetEmbeddingNode.js';
export * from './nodes/GetEmbeddingNode.js';

import { vectorStoreNode } from './nodes/VectorStoreNode.js';
export * from './nodes/VectorStoreNode.js';

import { vectorNearestNeighborsNode } from './nodes/VectorNearestNeighborsNode.js';
export * from './nodes/VectorNearestNeighborsNode.js';

import { hashNode } from './nodes/HashNode.js';
export * from './nodes/HashNode.js';

import { abortGraphNode } from './nodes/AbortGraphNode.js';
export * from './nodes/AbortGraphNode.js';

import { raceInputsNode } from './nodes/RaceInputsNode.js';
export * from './nodes/RaceInputsNode.js';

import { toJsonNode } from './nodes/ToJsonNode.js';
export * from './nodes/ToJsonNode.js';

import { joinNode } from './nodes/JoinNode.js';
export * from './nodes/JoinNode.js';

import { filterNode } from './nodes/FilterNode.js';
export * from './nodes/FilterNode.js';

<<<<<<< HEAD
import { booleanNode } from './nodes/BooleanNode.js';
export * from './nodes/BooleanNode.js';

import { compareNode } from './nodes/CompareNode.js';
export * from './nodes/CompareNode.js';

import { evaluateNode } from './nodes/EvaluateNode.js';
export * from './nodes/EvaluateNode.js';

import { numberNode } from './nodes/NumberNode.js';
export * from './nodes/NumberNode.js';
=======
import { objectNode } from './nodes/ObjectNode.js';
export * from './nodes/ObjectNode.js';
>>>>>>> 86ca9495

const register = new NodeRegistration()
  .register(toYamlNode)
  .register(userInputNode)
  .register(textNode)
  .register(chatNode)
  .register(promptNode)
  .register(extractRegexNode)
  .register(codeNode)
  .register(matchNode)
  .register(ifNode)
  .register(readDirectoryNode)
  .register(readFileNode)
  .register(ifElseNode)
  .register(chunkNode)
  .register(graphInputNode)
  .register(graphOutputNode)
  .register(subGraphNode)
  .register(arrayNode)
  .register(extractJsonNode)
  .register(assemblePromptNode)
  .register(loopControllerNode)
  .register(trimChatMessagesNode)
  .register(extractYamlNode)
  .register(externalCallNode)
  .register(extractObjectPathNode)
  .register(raiseEventNode)
  .register(contextNode)
  .register(coalesceNode)
  .register(passthroughNode)
  .register(popNode)
  .register(setGlobalNode)
  .register(getGlobalNode)
  .register(waitForEventNode)
  .register(gptFunctionNode)
  .register(getEmbeddingNode)
  .register(vectorStoreNode)
  .register(vectorNearestNeighborsNode)
  .register(hashNode)
  .register(abortGraphNode)
  .register(raceInputsNode)
  .register(toJsonNode)
  .register(joinNode)
  .register(filterNode)
<<<<<<< HEAD
  .register(booleanNode)
  .register(compareNode)
  .register(evaluateNode)
  .register(numberNode);
=======
  .register(objectNode);
>>>>>>> 86ca9495

export type Nodes = typeof register.NodesType;

export type NodeType = typeof register.NodeTypesType;

export const createNodeInstance = <T extends Nodes>(node: T): NodeImpl<T> => {
  return register.createImpl(node);
};

export function createUnknownNodeInstance(node: ChartNode): NodeImpl<ChartNode> {
  return createNodeInstance(node as Nodes) as NodeImpl<ChartNode>;
}

export function nodeFactory<T extends NodeType>(type: T): Extract<Nodes, { type: T }> {
  return register.create(type);
}

export type NodeOfType<T extends NodeType> = Extract<Nodes, { type: T }>;

export function getNodeDisplayName<T extends NodeType>(type: T): string {
  return register.getDisplayName(type);
}

export function isRegisteredNodeType(type: NodeType): boolean {
  return register.isRegistered(type);
}<|MERGE_RESOLUTION|>--- conflicted
+++ resolved
@@ -128,7 +128,9 @@
 import { filterNode } from './nodes/FilterNode.js';
 export * from './nodes/FilterNode.js';
 
-<<<<<<< HEAD
+import { objectNode } from './nodes/ObjectNode.js';
+export * from './nodes/ObjectNode.js';
+
 import { booleanNode } from './nodes/BooleanNode.js';
 export * from './nodes/BooleanNode.js';
 
@@ -140,10 +142,6 @@
 
 import { numberNode } from './nodes/NumberNode.js';
 export * from './nodes/NumberNode.js';
-=======
-import { objectNode } from './nodes/ObjectNode.js';
-export * from './nodes/ObjectNode.js';
->>>>>>> 86ca9495
 
 const register = new NodeRegistration()
   .register(toYamlNode)
@@ -188,14 +186,11 @@
   .register(toJsonNode)
   .register(joinNode)
   .register(filterNode)
-<<<<<<< HEAD
+  .register(objectNode)
   .register(booleanNode)
   .register(compareNode)
   .register(evaluateNode)
   .register(numberNode);
-=======
-  .register(objectNode);
->>>>>>> 86ca9495
 
 export type Nodes = typeof register.NodesType;
 
