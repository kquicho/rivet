--- conflicted
+++ resolved
@@ -120,11 +120,7 @@
         }
 
         const newNode = nodeFactory(node.type);
-<<<<<<< HEAD
-        newNode.data = { ...(node.data as any) };
-=======
         newNode.data = { ...(node.data as object) };
->>>>>>> 2f533418
         newNode.visualData = {
           ...node.visualData,
           x: node.visualData.x,
